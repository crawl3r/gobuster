--- conflicted
+++ resolved
@@ -85,15 +85,12 @@
 	Username       string
 	Verbose        bool
 	Wordlist       string
-<<<<<<< HEAD
 	IsWildcard     bool
 	WildcardForced bool
 	WildcardIps    StringSet
 	SignalChan     chan os.Signal
 	Terminate      bool
-=======
 	StdIn          bool
->>>>>>> a31f46db
 }
 
 type RedirectHandler struct {
@@ -232,12 +229,9 @@
 
 	s := State{
 		StatusCodes: IntSet{set: map[int]bool{}},
-<<<<<<< HEAD
 		WildcardIps: StringSet{set: map[string]bool{}},
 		IsWildcard:  false,
-=======
 		StdIn:       false,
->>>>>>> a31f46db
 	}
 
 	// Set up the variables we're interested in parsing.
@@ -510,7 +504,7 @@
 		_, err = net.LookupHost(s.Url)
 		if err != nil {
 			// Not an error, just a warning. Eg. `yp.to` doesn't resolve, but `cr.py.to` does!
-			fmt.Println("[!] Unable to validate base domain:", s.Url)
+			fmt.Println("[-] Unable to validate base domain:", s.Url)
 		}
 	}
 
