package main

//----------------------------------------------------
// Gobuster -- by OJ Reeves
//
// A crap attempt at building something that resembles
// dirbuster or dirb using Go. The goal was to build
// a tool that would help learn Go and to actually do
// something useful. The idea of having this compile
// to native code is also appealing.
//
// Run: gobuster -h
//----------------------------------------------------

import (
	"bufio"
	"crypto/tls"
	"flag"
	"fmt"
	"net"
	"net/http"
	"net/url"
	"os"
	"strconv"
	"strings"
	"sync"
)

// A single result which comes from an individual web
// request.
type Result struct {
	Entity string
	Status int
	Extra  string
}

type PrintResultFunc func(s *State, r *Result)
type ProcessorFunc func(s *State, entity string, resultChan chan<- Result)
type SetupFunc func(s *State) bool

// Shim type for "set"
type IntSet struct {
	set map[int]bool
}

// Contains State that are read in from the command
// line when the program is invoked.
type State struct {
	Threads        int
	Wordlist       string
	Url            string
	Cookies        string
	Extensions     []string
	StatusCodes    IntSet
	Verbose        bool
	UseSlash       bool
	FollowRedirect bool
	Quiet          bool
	NoStatus       bool
	Expanded       bool
	Mode           string
<<<<<<< HEAD
	ProxyUrl       *url.URL
=======
	Setup          SetupFunc
>>>>>>> 2215586b
	Printer        PrintResultFunc
	Processor      ProcessorFunc
	Client         *http.Client
}

type RedirectHandler struct {
	Transport http.RoundTripper
	State     *State
}

type RedirectError struct {
	StatusCode int
}

// Add an element to a set
func (set *IntSet) Add(i int) bool {
	_, found := set.set[i]
	set.set[i] = true
	return !found
}

// Test if an element is in a set
func (set *IntSet) Contains(i int) bool {
	_, found := set.set[i]
	return found
}

// Stringify the set
func (set *IntSet) Stringify() string {
	values := []string{}
	for s, _ := range set.set {
		values = append(values, strconv.Itoa(s))
	}
	return strings.Join(values, ",")
}

// Make a request to the given URL.
func MakeRequest(client *http.Client, fullUrl, cookie string) *int {
	req, err := http.NewRequest("GET", fullUrl, nil)

	if err != nil {
		return nil
	}

	if cookie != "" {
		req.Header.Set("Cookie", cookie)
	}

	resp, err := client.Do(req)

	if err != nil {
		if ue, ok := err.(*url.Error); ok {
			if re, ok := ue.Err.(*RedirectError); ok {
				return &re.StatusCode
			}
		}
		return nil
	}

	defer resp.Body.Close()

	return &resp.StatusCode
}

// Small helper to combine URL with URI then make a
// request to the generated location.
func GoGet(client *http.Client, url, uri, cookie string) *int {
	return MakeRequest(client, url+uri, cookie)
}

// Parse all the command line options into a settings
// instance for future use.
func ParseCmdLine() *State {
	var extensions string
	var codes string
	var proxy string
	valid := true

	s := State{StatusCodes: IntSet{set: map[int]bool{}}}

	// Set up the variables we're interested in parsing.
	flag.IntVar(&s.Threads, "t", 10, "Number of concurrent threads")
	flag.StringVar(&s.Mode, "m", "dir", "Directory/File mode (dir) or DNS mode (dns)")
	flag.StringVar(&s.Wordlist, "w", "", "Path to the wordlist")
	flag.StringVar(&codes, "s", "200,204,301,302,307", "Positive status codes (dir mode only)")
	flag.StringVar(&s.Url, "u", "", "The target URL or Domain")
	flag.StringVar(&s.Cookies, "c", "", "Cookies to use for the requests (dir mode only)")
	flag.StringVar(&extensions, "x", "", "File extension(s) to search for (dir mode only)")
	flag.StringVar(&proxy, "p", "", "Proxy to use for requests [http(s)://host:port] (dir mode only)")
	flag.BoolVar(&s.Verbose, "v", false, "Verbose output (errors and IP addresses)")
	flag.BoolVar(&s.FollowRedirect, "r", false, "Follow redirects")
	flag.BoolVar(&s.Quiet, "q", false, "Don't print the banner")
	flag.BoolVar(&s.Expanded, "e", false, "Expanded mode, print full URLs")
	flag.BoolVar(&s.NoStatus, "n", false, "Don't print status codes")
	flag.BoolVar(&s.UseSlash, "f", false, "Append a forward-slash to each directory request (dir mode only)")

	flag.Parse()

	switch strings.ToLower(s.Mode) {
	case "dir":
		s.Printer = PrintDirResult
		s.Processor = ProcessDirEntry
		s.Setup = SetupDir
	case "dns":
		s.Printer = PrintDnsResult
		s.Processor = ProcessDnsEntry
		s.Setup = SetupDns
	default:
		fmt.Println("Mode (-m): Invalid value:", s.Mode)
		valid = false
	}

	if s.Threads < 0 {
		fmt.Println("Threads (-t): Invalid value:", s.Threads)
		valid = false
	}

	if s.Wordlist == "" {
		fmt.Println("WordList (-w): Must be specified")
		valid = false
	} else if _, err := os.Stat(s.Wordlist); os.IsNotExist(err) {
		fmt.Println("Wordlist (-w): File does not exist:", s.Wordlist)
		valid = false
	}

	if s.Url == "" {
		fmt.Println("Url/Domain (-u): Must be specified")
		valid = false
	}

	if s.Mode == "dir" {
		if strings.HasSuffix(s.Url, "/") == false {
			s.Url = s.Url + "/"
		}

		// extensions are comma seaprated
		if extensions != "" {
			s.Extensions = strings.Split(extensions, ",")
			for i := range s.Extensions {
				if s.Extensions[i][0] != '.' {
					s.Extensions[i] = "." + s.Extensions[i]
				}
			}
		}

		// status codes are comma seaprated
		if codes != "" {
			for _, c := range strings.Split(codes, ",") {
				i, err := strconv.Atoi(c)
				if err != nil {
					panic("Invalid status code given")
				}
				s.StatusCodes.Add(i)
			}
		}

		if valid {
			var proxyUrlFunc func(*http.Request) (*url.URL, error)
			proxyUrlFunc = http.ProxyFromEnvironment

			if proxy != "" {
				proxyUrl, err := url.Parse(proxy)
				if err != nil {
					panic("Proxy URL is invalid")
				}
				s.ProxyUrl = proxyUrl
				proxyUrlFunc = http.ProxyURL(s.ProxyUrl)
			}

			s.Client = &http.Client{
				Transport: &RedirectHandler{
					State: &s,
					Transport: &http.Transport{
						Proxy: proxyUrlFunc,
						TLSClientConfig: &tls.Config{
							InsecureSkipVerify: true,
						},
					},
				}}

			if GoGet(s.Client, s.Url, "", s.Cookies) == nil {
				fmt.Println("[-] Unable to connect:", s.Url)
				valid = false
			}
		}
	}

	if valid {
		return &s
	}

	return nil
}

// Process the busting of the website with the given
// set of settings from the command line.
func Process(s *State) {
	wordlist, err := os.Open(s.Wordlist)
	if err != nil {
		panic("Failed to open wordlist")
	}

	Banner(s)

	if s.Setup(s) == false {
		Ruler(s)
		return
	}

	// channels used for comms
	wordChan := make(chan string, s.Threads)
	resultChan := make(chan Result)

	// Use a wait group for waiting for all threads
	// to finish
	processorGroup := new(sync.WaitGroup)
	processorGroup.Add(s.Threads)
	printerGroup := new(sync.WaitGroup)
	printerGroup.Add(1)

	// Create goroutines for each of the number of threads
	// specified.
	for i := 0; i < s.Threads; i++ {
		go func() {
			for {
				word := <-wordChan

				// Did we reach the end? If so break.
				if word == "" {
					break
				}

				// Mode-specific processing
				s.Processor(s, word, resultChan)
			}

			// Indicate to the wait group that the thread
			// has finished.
			processorGroup.Done()
		}()
	}

	// Single goroutine which handles the results as they
	// appear from the worker threads.
	go func() {
		for r := range resultChan {
			s.Printer(s, &r)
		}
		printerGroup.Done()
	}()

	defer wordlist.Close()

	// Lazy reading of the wordlist line by line
	scanner := bufio.NewScanner(wordlist)
	for scanner.Scan() {
		word := scanner.Text()

		// Skip "comment" lines
		if strings.HasPrefix(word, "#") == false {
			wordChan <- word
		}
	}

	close(wordChan)
	processorGroup.Wait()
	close(resultChan)
	printerGroup.Wait()
	Ruler(s)
}

func SetupDns(s *State) bool {
	// Resolve a subdomain that probably shouldn't exist
	_, err := net.LookupHost("bba1b18d-50f8-4f1d-8295-c861445ed7f5." + s.Url)
	if err == nil {
		fmt.Println("Wildcard DNS found.")
		return false
	}
	return true
}

func SetupDir(s *State) bool {
	return true
}

func ProcessDnsEntry(s *State, word string, resultChan chan<- Result) {
	subdomain := word + "." + s.Url
	ips, err := net.LookupHost(subdomain)

	if err == nil {
		result := Result{
			Entity: subdomain,
		}
		if s.Verbose {
			result.Extra = strings.Join(ips, ", ")
		}
		resultChan <- result
	}
}

func ProcessDirEntry(s *State, word string, resultChan chan<- Result) {
	suffix := ""
	if s.UseSlash {
		suffix = "/"
	}

	// Try the DIR first
	dirResp := GoGet(s.Client, s.Url, word+suffix, s.Cookies)
	if dirResp != nil {
		resultChan <- Result{
			Entity: word + suffix,
			Status: *dirResp,
		}
	}

	// Follow up with files using each ext.
	for ext := range s.Extensions {
		file := word + s.Extensions[ext]
		fileResp := GoGet(s.Client, s.Url, file, s.Cookies)
		if fileResp != nil {
			resultChan <- Result{
				Entity: file,
				Status: *fileResp,
			}
		}
	}
}

func PrintDnsResult(s *State, r *Result) {
	if s.Verbose {
		fmt.Printf("Found: %s [%s]\n", r.Entity, r.Extra)
	} else {
		fmt.Printf("Found: %s\n", r.Entity)
	}
}

func PrintDirResult(s *State, r *Result) {
	output := ""

	// Prefix if we're in verbose mode
	if s.Verbose {
		if s.StatusCodes.Contains(r.Status) {
			output += "Found : "
		} else {
			output += "Missed: "
		}
	}

	if s.StatusCodes.Contains(r.Status) || s.Verbose {
		if s.Expanded {
			output += s.Url
		} else {
			output += "/"
		}
		output += r.Entity

		if !s.NoStatus {
			output += fmt.Sprintf(" (%d)", r.Status)
		}

		fmt.Println(output)
	}
}

func (e *RedirectError) Error() string {
	return fmt.Sprintf("Redirect code: %d", e.StatusCode)
}

func (rh *RedirectHandler) RoundTrip(req *http.Request) (resp *http.Response, err error) {
	if rh.State.FollowRedirect {
		return rh.Transport.RoundTrip(req)
	}

	resp, err = rh.Transport.RoundTrip(req)
	if err != nil {
		return resp, err
	}

	switch resp.StatusCode {
	case http.StatusMovedPermanently, http.StatusFound, http.StatusSeeOther,
		http.StatusNotModified, http.StatusUseProxy, http.StatusTemporaryRedirect:
		return nil, &RedirectError{StatusCode: resp.StatusCode}
	}

	return resp, err
}

func Ruler(s *State) {
	if !s.Quiet {
		fmt.Println("=====================================================")
	}
}

func Banner(state *State) {
	if state.Quiet {
		return
	}

	fmt.Println("")
	Ruler(state)
	fmt.Println("Gobuster v0.8 (DIR support by OJ Reeves @TheColonial)")
	fmt.Println("              (DNS support by Peleus     @0x42424242)")
	Ruler(state)

	if state != nil {
		fmt.Printf("[+] Mode         : %s\n", state.Mode)
		fmt.Printf("[+] Url/Domain   : %s\n", state.Url)
		fmt.Printf("[+] Threads      : %d\n", state.Threads)
		fmt.Printf("[+] Wordlist     : %s\n", state.Wordlist)

		if state.Mode == "dir" {
			fmt.Printf("[+] Status codes : %s\n", state.StatusCodes.Stringify())

			if state.ProxyUrl != nil {
				fmt.Printf("[+] Proxy        : %s\n", state.ProxyUrl)
			}

			if state.Cookies != "" {
				fmt.Printf("[+] Cookies      : %s\n", state.Cookies)
			}

			if len(state.Extensions) > 0 {
				fmt.Printf("[+] Extensions   : %s\n", strings.Join(state.Extensions, ","))
			}

			if state.UseSlash {
				fmt.Printf("[+] Add Slash    : true\n")
			}

			if state.FollowRedirect {
				fmt.Printf("[+] Follow Redir : true\n")
			}

			if state.Expanded {
				fmt.Printf("[+] Expanded     : true\n")
			}

			if state.NoStatus {
				fmt.Printf("[+] No status    : true\n")
			}

			if state.Verbose {
				fmt.Printf("[+] Verbose      : true\n")
			}
		}

		Ruler(state)
	}
}

func main() {
	state := ParseCmdLine()
	if state != nil {
		Process(state)
	}
}<|MERGE_RESOLUTION|>--- conflicted
+++ resolved
@@ -59,11 +59,8 @@
 	NoStatus       bool
 	Expanded       bool
 	Mode           string
-<<<<<<< HEAD
 	ProxyUrl       *url.URL
-=======
 	Setup          SetupFunc
->>>>>>> 2215586b
 	Printer        PrintResultFunc
 	Processor      ProcessorFunc
 	Client         *http.Client
